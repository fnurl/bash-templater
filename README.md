--- conflicted
+++ resolved
@@ -1,6 +1,6 @@
 # BASH Templater
-Very simple templating system that replace {{VAR}} by $VAR environment value
-Supports default values by writting {{VAR=value}} in the template
+Very simple templating system that replace `{{VAR}}` by `$VAR` environment value
+Supports default values by writting `{{VAR=value}}` in the template
 
 ## Author
 
@@ -11,32 +11,8 @@
 See http://code.haleby.se/2015/11/20/simple-templating-engine-in-bash/  and http://blog.lavoie.sl/2012/11/simple-templating-system-using-bash.html for more details
 
 ## Usage
-	
-```bash
-VAR=value templater.sh template
-```
 
-Read variables from file:
-    
-```bash
-templater.sh template -f variables.txt
-```
 
-e.g.:
-```bash
-# variables.txt
-# The author
-AUTHOR=Johan
-# The version
-VERSION=1.2.3
-```
-
-Don't print any warning messages:
-
-<<<<<<< HEAD
-```bash
-templater.sh template -f variables.txt -s
-=======
 ```sh
 # Passing arguments directly
 VAR=value templater.sh template
@@ -48,8 +24,26 @@
 
 # A variant that does NOT pass current env variables to the templater
 sh -c "set -a && . /tmp/foo && templater.sh template"
->>>>>>> dfe9c5b2
+
+
+# Read variables from a file using the -f option:
+templater.sh template -f variables.txt
 ```
+
+`variables.txt`
+```
+# The author
+AUTHOR=Johan
+# The version
+VERSION=1.2.3
+```
+
+Don't print any warning messages:
+
+```sh
+templater.sh template -f variables.txt -s
+```
+
 
 ## Examples
 See examples/