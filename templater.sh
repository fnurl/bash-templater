#!/bin/bash
#
# Very simple templating system that replaces {{VAR}} by the value of $VAR.
# Supports default values by writting {{VAR=value}} in the template.
#
# Copyright (c) 2017 Sébastien Lavoie
# Copyright (c) 2017 Johan Haleby
#
# Permission is hereby granted, free of charge, to any person obtaining a copy
# of this software and associated documentation files (the "Software"), to deal
# in the Software without restriction, including without limitation the rights
# to use, copy, modify, merge, publish, distribute, sublicense, and/or sell
# copies of the Software, and to permit persons to whom the Software is
# furnished to do so, subject to the following conditions:
#
# The above copyright notice and this permission notice shall be included in all
# copies or substantial portions of the Software.
#
# THE SOFTWARE IS PROVIDED "AS IS", WITHOUT WARRANTY OF ANY KIND, EXPRESS OR
# IMPLIED, INCLUDING BUT NOT LIMITED TO THE WARRANTIES OF MERCHANTABILITY,
# FITNESS FOR A PARTICULAR PURPOSE AND NONINFRINGEMENT. IN NO EVENT SHALL THE
# AUTHORS OR COPYRIGHT HOLDERS BE LIABLE FOR ANY CLAIM, DAMAGES OR OTHER
# LIABILITY, WHETHER IN AN ACTION OF CONTRACT, TORT OR OTHERWISE, ARISING FROM,
# OUT OF OR IN CONNECTION WITH THE SOFTWARE OR THE USE OR OTHER DEALINGS IN THE
# SOFTWARE.
#
# See: https://github.com/johanhaleby/bash-templater
# Version: https://github.com/johanhaleby/bash-templater/commit/5ac655d554238ac70b08ee4361d699ea9954c941

# Replaces all {{VAR}} by the $VAR value in a template file and outputs it

readonly PROGNAME=$(basename $0)

config_file="<none>"
print_only="false"
silent="false"

usage="${PROGNAME} [-h] [-d] [-f] [-s] -- 

where:
    -h, --help
        Show this help text
    -p, --print
        Don't do anything, just print the result of the variable expansion(s)
    -f, --file
        Specify a file to read variables from
    -s, --silent
        Don't print warning messages (for example if no variables are found)

examples:
    VAR1=Something VAR2=1.2.3 ${PROGNAME} test.txt 
    ${PROGNAME} test.txt -f my-variables.txt
    ${PROGNAME} test.txt -f my-variables.txt > new-test.txt"

if [ $# -eq 0 ]; then
  echo "$usage"
  exit 1    
fi

if [[ ! -f "${1}" ]]; then
    echo "You need to specify a template file" >&2
    echo "$usage"
    exit 1
fi

template="${1}"

if [ "$#" -ne 0 ]; then
    while [ "$#" -gt 0 ]
    do
        case "$1" in
        -h|--help)
            echo "$usage"
            exit 0
            ;;        
        -p|--print)
            print_only="true"
            ;;
        -f|--file)
            config_file="$2"
            ;;
        -s|--silent)
            silent="true"
            ;;
        --)
            break
            ;;
        -*)
            echo "Invalid option '$1'. Use --help to see the valid options" >&2
            exit 1
            ;;
        # an option argument, continue
        *)  ;;
        esac
        shift
    done
fi

vars=$(grep -oE '\{\{[A-Za-z0-9_]+\}\}' "${template}" | sort | uniq | sed -e 's/^{{//' -e 's/}}$//')

if [[ -z "$vars" ]]; then
    if [ "$silent" == "false" ]; then
        echo "Warning: No variable was found in ${template}, syntax is {{VAR}}" >&2
    fi
fi

# Load variables from file if needed
if [ "${config_file}" != "<none>" ]; then
    if [[ ! -f "${config_file}" ]]; then
      echo "The file ${config_file} does not exists" >&2
      echo "$usage"      
      exit 1
    fi

    # Create temp file where & and "space" is escaped
    tmpfile=`mktemp`   
    sed -e "s;\&;\\\&;g" -e "s;\ ;\\\ ;g" "${config_file}" > $tmpfile
    source $tmpfile
fi    

var_value() {
    var="${1}"
    eval echo \$"${var}"
}

##
# Escape custom characters in a string
# Example: escape "ab'\c" '\' "'"   ===>  ab\'\\c
#
function escape_chars() {
    local content="${1}"
    shift

    for char in "$@"; do
        content="${content//${char}/\\${char}}"
    done

    echo "${content}"
}

function echo_var() {
    local var="${1}"
    local content="${2}"
    local escaped="$(escape_chars "${content}" "\\" '"')"

    echo "${var}=\"${escaped}\""
}

declare -a replaces
replaces=()

# Reads default values defined as {{VAR=value}} and delete those lines
# There are evaluated, so you can do {{PATH=$HOME}} or {{PATH=`pwd`}}
# You can even reference variables defined in the template before
<<<<<<< HEAD
defaults=$(grep -oE '^\{\{[A-Za-z0-9_]+=.+\}\}' "${template}" | sed -e 's/^{{//' -e 's/}}$//')

=======
defaults=$(grep -oE '^\{\{[A-Za-z0-9_]+=.+\}\}$' "${template}" | sed -e 's/^{{//' -e 's/}}$//')
IFS=$'\n'
>>>>>>> dfe9c5b2
for default in $defaults; do
    var=$(echo "${default}" | grep -oE "^[A-Za-z0-9_]+")
    current="$(var_value "${var}")"

    # Replace only if var is not set
    if [[ -n "$current" ]]; then
        eval "$(echo_var "${var}" "${current}")"
    else
        eval "${default}"
    fi

    # remove define line
    replaces+=("-e")
    replaces+=("/^{{${var}=/d")
    vars="${vars} ${var}"
done

vars="$(echo "${vars}" | tr " " "\n" | sort | uniq)"

if [[ "$print_only" == "true" ]]; then
    for var in $vars; do
        value="$(var_value "${var}")"
        echo_var "${var}" "${value}"
    done
    exit 0
fi

# Replace all {{VAR}} by $VAR value
for var in $vars; do
    value="$(var_value "${var}")"
    if [[ -z "$value" ]]; then
        if [ $silent == "false" ]; then
            echo "Warning: $var is not defined and no default is set, replacing by empty" >&2
        fi
    fi

    # Escape slashes
<<<<<<< HEAD
    value=$(echo "$value" | sed 's/\//\\\//g');
    replaces="-e 's/{{$var}}/${value}/g' $replaces"    
done

escaped_template_path=$(echo $template | sed 's/ /\\ /g')
eval sed $replaces "$escaped_template_path"
=======
    value="$(escape_chars "${value}" "\\" '/' ' ')";
    replaces+=("-e")
    replaces+=("s/{{${var}}}/${value}/g")
done

sed "${replaces[@]}" "${template}"
>>>>>>> dfe9c5b2
<|MERGE_RESOLUTION|>--- conflicted
+++ resolved
@@ -152,13 +152,8 @@
 # Reads default values defined as {{VAR=value}} and delete those lines
 # There are evaluated, so you can do {{PATH=$HOME}} or {{PATH=`pwd`}}
 # You can even reference variables defined in the template before
-<<<<<<< HEAD
-defaults=$(grep -oE '^\{\{[A-Za-z0-9_]+=.+\}\}' "${template}" | sed -e 's/^{{//' -e 's/}}$//')
-
-=======
 defaults=$(grep -oE '^\{\{[A-Za-z0-9_]+=.+\}\}$' "${template}" | sed -e 's/^{{//' -e 's/}}$//')
 IFS=$'\n'
->>>>>>> dfe9c5b2
 for default in $defaults; do
     var=$(echo "${default}" | grep -oE "^[A-Za-z0-9_]+")
     current="$(var_value "${var}")"
@@ -196,18 +191,9 @@
     fi
 
     # Escape slashes
-<<<<<<< HEAD
-    value=$(echo "$value" | sed 's/\//\\\//g');
-    replaces="-e 's/{{$var}}/${value}/g' $replaces"    
-done
-
-escaped_template_path=$(echo $template | sed 's/ /\\ /g')
-eval sed $replaces "$escaped_template_path"
-=======
     value="$(escape_chars "${value}" "\\" '/' ' ')";
     replaces+=("-e")
     replaces+=("s/{{${var}}}/${value}/g")
 done
 
-sed "${replaces[@]}" "${template}"
->>>>>>> dfe9c5b2
+sed "${replaces[@]}" "${template}"